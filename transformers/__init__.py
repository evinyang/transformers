--- conflicted
+++ resolved
@@ -69,12 +69,9 @@
 from .configuration_distilbert import DistilBertConfig, DISTILBERT_PRETRAINED_CONFIG_ARCHIVE_MAP
 from .configuration_albert import AlbertConfig, ALBERT_PRETRAINED_CONFIG_ARCHIVE_MAP
 from .configuration_camembert import CamembertConfig, CAMEMBERT_PRETRAINED_CONFIG_ARCHIVE_MAP
-<<<<<<< HEAD
-from .configuration_mmbt import MMBTConfig
-=======
 from .configuration_t5 import T5Config, T5_PRETRAINED_CONFIG_ARCHIVE_MAP
 from .configuration_xlm_roberta import XLMRobertaConfig, XLM_ROBERTA_PRETRAINED_CONFIG_ARCHIVE_MAP
->>>>>>> 18601c3b
+from .configuration_mmbt import MMBTConfig
 
 # Modeling
 if is_torch_available():
@@ -124,17 +121,12 @@
     from .modeling_t5 import (T5PreTrainedModel, T5Model, T5WithLMHeadModel,
                               load_tf_weights_in_t5,
                               T5_PRETRAINED_MODEL_ARCHIVE_MAP)
-
     from .modeling_albert import (AlbertPreTrainedModel, AlbertModel, AlbertForMaskedLM, AlbertForSequenceClassification,
                                 AlbertForQuestionAnswering,
                                 load_tf_weights_in_albert, ALBERT_PRETRAINED_MODEL_ARCHIVE_MAP)
-
-<<<<<<< HEAD
-    from .modeling_mmbt import ModalEmbeddings, MMBTModel, MMBTForClassification
-=======
     from .modeling_xlm_roberta import (XLMRobertaForMaskedLM, XLMRobertaModel, XLMRobertaForMultipleChoice,
                                        XLMRobertaForSequenceClassification, XLMRobertaForTokenClassification)
->>>>>>> 18601c3b
+    from .modeling_mmbt import ModalEmbeddings, MMBTModel, MMBTForClassification
 
     # Optimization
     from .optimization import (AdamW, get_constant_schedule, get_constant_schedule_with_warmup, get_cosine_schedule_with_warmup,
